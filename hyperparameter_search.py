--- conflicted
+++ resolved
@@ -64,15 +64,10 @@
     def suggest_hyperparameters(trial):
 
         defaults = {}
-<<<<<<< HEAD
-        optimizer = trial.suggest_categorical('optimizer', ['Adam', 'RMSprop', 'SGD'])
+        optimizer = trial.suggest_categorical('optimizer', ['Adam', 'RMSprop'])
         lr_upper_bound = {'Adam': 1e-2, 'RMSprop': 1e-3, 'SGD': 1e-1}
         lr_lower_bound = {'Adam': 1e-4, 'RMSprop': 1e-5, 'SGD': 1e-4}
         learning_rate = trial.suggest_float('learning_rate', lr_lower_bound[optimizer], lr_upper_bound[optimizer], log=True)
-=======
-        optimizer = trial.suggest_categorical('optimizer', ['Adam', 'RMSprop'])
-        learning_rate = trial.suggest_float('learning_rate', 1e-4, 1e-3, log=True)
->>>>>>> dcc7273e
         batch_size = trial.suggest_categorical('batch_size', [64, 128, 256, 512])
         neurons = trial.suggest_categorical('neurons', [64, 128, 256, 512])
         hidden = trial.suggest_int('hidden', 1, 3)
@@ -462,11 +457,7 @@
                 log_name=log_name,
                 log_interval=fixed_parameters['log_interval'],
                 use_prioritized_replay_buffer=hyperparameters['prioritized_experience_replay'],
-<<<<<<< HEAD
                 bucket_based_priorities=hyperparameters['bucket_based_priorities'],
-=======
-                bucket_based_priorities=hyperparameters['buckets_based_priorities'],
->>>>>>> dcc7273e
                 global_step=global_step,
                 optimizer=optimizer,
                 eval_steps=1000,

--- conflicted
+++ resolved
@@ -67,15 +67,9 @@
         optimizer = trial.suggest_categorical('optimizer', ['Adam', 'RMSprop'])
         lr_upper_bound = {'Adam': 1e-2, 'RMSprop': 1e-3, 'SGD': 1e-1}
         lr_lower_bound = {'Adam': 1e-4, 'RMSprop': 1e-5, 'SGD': 1e-4}
-<<<<<<< HEAD
         learning_rate = trial.suggest_float('learning_rate', lr_lower_bound[optimizer], lr_upper_bound[optimizer], log=True)
         # batch_size = trial.suggest_categorical('batch_size', [64, 128, 256, 512])
         batch_size = 128
-=======
-        learning_rate = trial.suggest_float('learning_rate', lr_lower_bound[optimizer], lr_upper_bound[optimizer],
-                                            log=True)
-        batch_size = trial.suggest_categorical('batch_size', [64, 128, 256, 512])
->>>>>>> 3df6d55d
         neurons = trial.suggest_categorical('neurons', [64, 128, 256, 512])
         hidden = trial.suggest_int('hidden', 1, 3)
         activation = trial.suggest_categorical('activation', ['relu', 'leaky_relu', 'softplus', 'gelu', 'smooth_elu'])

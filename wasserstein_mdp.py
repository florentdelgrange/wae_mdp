--- conflicted
+++ resolved
@@ -212,13 +212,9 @@
                 hidden_units=hidden_units,
                 conditional_event_shape=(self.latent_state_size + self.number_of_discrete_actions, ),
                 output_softclip=self.softclip,
-<<<<<<< HEAD
-                network_name="autoregressive_transition_network")
-=======
                 temperature=self.state_prior_temperature,
                 name="autoregressive_transition_network",
                 made_name="made_transition_network")
->>>>>>> e8e093a9
             # stationary distribution over latent states
             self.latent_stationary_params: Tuple[AutoRegressiveBernoulliNetwork, Optional[tf.Variable]] = \
                 self._initialize_latent_stationary_autoregressor(prior_net=latent_policy_network)

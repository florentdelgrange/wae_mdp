import gc
from collections import namedtuple

import numpy as np
import tensorflow as tf
from typing import Tuple, Optional, Callable, NamedTuple, List, Union
from tensorflow.python.keras import Model, Input, Sequential
from tensorflow.python.keras.layers import TimeDistributed, LSTM, Dense, Concatenate, Reshape
from tensorflow.keras.utils import Progbar
from tensorflow.python.keras.metrics import Mean, MeanSquaredError
import tensorflow_probability.python.bijectors as tfb
import tensorflow_probability.python.distributions as tfd

import tf_agents
from tf_agents.typing.types import Float
from tf_agents.environments import tf_py_environment, tf_environment

import variational_action_discretizer
from util.io import dataset_generator
from variational_mdp import VariationalMarkovDecisionProcess, EvaluationCriterion, debug_gradients, debug, epsilon
from verification.local_losses import estimate_local_losses_from_samples


class WassersteinRegularizerScaleFactor(NamedTuple):
    global_scaling: Optional[Float] = None
    global_gradient_penalty_multiplier: Optional[Float] = None
    steady_state_scaling: Optional[Float] = None
    steady_state_gradient_penalty_multiplier: Optional[Float] = None
    local_transition_loss_scaling: Optional[Float] = None
    local_transition_loss_gradient_penalty_multiplier: Optional[Float] = None
    action_successor_scaling: Optional[Float] = None
    action_successor_gradient_penalty_multiplier: Optional[Float] = None

    values = namedtuple('WassersteinRegularizer', ['scaling', 'gradient_penalty_multiplier'])

    def sanity_check(self):
        if self.global_scaling is None and (self.steady_state_scaling is None or
                                            self.local_transition_loss_scaling is None or
                                            self.action_successor_scaling is None):
            raise ValueError("Either a global scaling value or a unique scaling value for"
                             "each Wasserstein regularizer should be provided.")

        if self.global_gradient_penalty_multiplier is None and (
                self.steady_state_gradient_penalty_multiplier is None or
                self.local_transition_loss_gradient_penalty_multiplier is None or
                self.action_successor_gradient_penalty_multiplier is None):
            raise ValueError("Either a global gradient penalty multiplier or a unique multiplier for"
                             "each Wasserstein regularizer should be provided.")

    @property
    def stationary(self):
        self.sanity_check()
        return self.values(
            scaling=self.steady_state_scaling if self.steady_state_scaling is not None else self.global_scaling,
            gradient_penalty_multiplier=(self.steady_state_gradient_penalty_multiplier
                                         if self.steady_state_gradient_penalty_multiplier is not None else
                                         self.global_gradient_penalty_multiplier))

    @property
    def local_transition_loss(self):
        self.sanity_check()
        return self.values(
            scaling=(self.local_transition_loss_scaling
                     if self.local_transition_loss_scaling is not None else
                     self.global_scaling),
            gradient_penalty_multiplier=(self.local_transition_loss_gradient_penalty_multiplier
                                         if self.local_transition_loss_gradient_penalty_multiplier is not None else
                                         self.global_gradient_penalty_multiplier))

    @property
    def action_successor_loss(self):
        self.sanity_check()
        return self.values(
            scaling=(self.action_successor_scaling
                     if self.action_successor_scaling is not None else
                     self.global_scaling),
            gradient_penalty_multiplier=(self.action_successor_gradient_penalty_multiplier
                                         if self.action_successor_gradient_penalty_multiplier is not None else
                                         self.global_gradient_penalty_multiplier))


class WassersteinMarkovDecisionProcess(VariationalMarkovDecisionProcess):
    def __init__(
            self,
            state_shape: Tuple[int, ...],
            action_shape: Tuple[int, ...],
            reward_shape: Tuple[int, ...],
            label_shape: Tuple[int, ...],
            discretize_action_space: bool,
            state_encoder_network: Model,
            action_decoder_network: Model,
            transition_network: Model,
            reward_network: Model,
            decoder_network: Model,
            latent_policy_network: Model,
            steady_state_lipschitz_network: Model,
            transition_loss_lipschitz_network: Model,
            latent_state_size: int,
            number_of_discrete_actions: Optional[int] = None,
            action_encoder_network: Optional[Model] = None,
            state_encoder_pre_processing_network: Optional[Model] = None,
            state_decoder_pre_processing_network: Optional[Model] = None,
            time_stacked_states: bool = False,
            state_encoder_temperature: float = 2. / 3,
            state_prior_temperature: float = 1. / 2,
            action_encoder_temperature: Optional[Float] = None,
            latent_policy_temperature: Optional[Float] = None,
            wasserstein_regularizer_scale_factor: WassersteinRegularizerScaleFactor = WassersteinRegularizerScaleFactor(
                global_scaling=1., global_gradient_penalty_multiplier=1.),
            encoder_temperature_decay_rate: float = 0.,
            prior_temperature_decay_rate: float = 0.,
            pre_loaded_model: bool = False,
            reset_state_label: bool = True,
            autoencoder_optimizer: Optional = None,
            wasserstein_regularizer_optimizer: Optional = None,
            entropy_regularizer_scale_factor: float = 0.,
            entropy_regularizer_decay_rate: float = 0.,
            entropy_regularizer_scale_factor_min_value: float = 0.,
            evaluation_window_size: int = 1,
            evaluation_criterion: EvaluationCriterion = EvaluationCriterion.MAX,
            importance_sampling_exponent: Optional[Float] = 1.,
            importance_sampling_exponent_growth_rate: Optional[Float] = 0.,
            time_stacked_lstm_units: int = 128,
            reward_bounds: Optional[Tuple[float, float]] = None,
            steady_state_logits: Optional[tf.Variable] = None,
            relaxed_exp_one_hot_action_encoding: bool = True,
            action_entropy_regularizer_scaling: float = 1.,
            squared_local_reward_loss_upper_bound: bool = False,
    ):
        super(WassersteinMarkovDecisionProcess, self).__init__(
            state_shape=state_shape, action_shape=action_shape, reward_shape=reward_shape, label_shape=label_shape,
            encoder_network=None, transition_network=None, reward_network=None, decoder_network=None,
            time_stacked_states=time_stacked_states, latent_state_size=latent_state_size,
            encoder_temperature=state_encoder_temperature, prior_temperature=state_prior_temperature,
            encoder_temperature_decay_rate=encoder_temperature_decay_rate,
            prior_temperature_decay_rate=prior_temperature_decay_rate,
            pre_loaded_model=True, optimizer=None,
            reset_state_label=reset_state_label,
            evaluation_window_size=evaluation_window_size,
            evaluation_criterion=evaluation_criterion,
            importance_sampling_exponent=importance_sampling_exponent,
            importance_sampling_exponent_growth_rate=importance_sampling_exponent_growth_rate,
            time_stacked_lstm_units=time_stacked_lstm_units,
            reward_bounds=reward_bounds,
            entropy_regularizer_scale_factor=entropy_regularizer_scale_factor,
            entropy_regularizer_scale_factor_min_value=entropy_regularizer_scale_factor_min_value,
            entropy_regularizer_decay_rate=entropy_regularizer_decay_rate)

        self.wasserstein_regularizer_scale_factor = wasserstein_regularizer_scale_factor
        self.mixture_components = None
        self._autoencoder_optimizer = autoencoder_optimizer
        self._wasserstein_regularizer_optimizer = wasserstein_regularizer_optimizer
        self.action_discretizer = discretize_action_space
        self.relaxed_exp_one_hot_action_encoding = relaxed_exp_one_hot_action_encoding
        self.encode_action = action_encoder_network is not None
        self.action_entropy_regularizer_scaling = action_entropy_regularizer_scaling
        self.squared_reward_loss_upper_bound = squared_local_reward_loss_upper_bound

        if not self.action_discretizer:
            assert len(action_shape) == 1
            self.number_of_discrete_actions = self.action_shape[0]
        else:
            self.number_of_discrete_actions = number_of_discrete_actions

        self._action_encoder_temperature = None
        if action_encoder_temperature is None:
            self.action_encoder_temperature = 1. / (self.number_of_discrete_actions - 1)
        else:
            self.action_encoder_temperature = action_encoder_temperature

        self._latent_policy_temperature = None
        if latent_policy_temperature is None:
            self.latent_policy_temperature = self.action_encoder_temperature / 1.5
        else:
            self.latent_policy_temperature = latent_policy_temperature

        self._sample_additional_transition = False
        # softclipping for latent states logits
        self.softclip = lambda x: 10. * tf.nn.tanh(x / 10.)

        if not pre_loaded_model:

            state = Input(shape=state_shape, name="state")
            action = Input(shape=action_shape, name="action")
            latent_state = Input(shape=(self.latent_state_size,), name="latent_state")
            latent_action = Input(shape=(self.number_of_discrete_actions,), name="latent_action")
            next_latent_state = Input(shape=(self.latent_state_size,), name='next_latent_state')

            # state encoder network
            self.state_encoder_network = self._initialize_state_encoder_network(
                state, state_encoder_network, state_encoder_pre_processing_network)
            # action encoder network
            if self.action_discretizer and self.encode_action:
                self.action_encoder_network = self._initialize_action_encoder_network(
                    latent_state, action, action_encoder_network)
            else:
                self.action_encoder_network = None
            # transition network
            self.transition_network = self._initialize_transition_network(
                latent_state, latent_action, transition_network)
            # stationary distribution over latent states
            self.latent_steady_state_logits = self._initialize_latent_steady_state_logits()
            # latent policy
            self.latent_policy_network = self._initialize_latent_policy_network(latent_state, latent_policy_network)
            # reward function
            self.reward_network = self._initialize_reward_network(
                latent_state, latent_action, next_latent_state, reward_network)
            # state reconstruction function
            self.reconstruction_network = self._initialize_state_reconstruction_network(
                next_latent_state, decoder_network, state_decoder_pre_processing_network)
            # action reconstruction function
            if self.action_discretizer:
                self.action_reconstruction_network = self._initialize_action_reconstruction_network(
                    latent_state, latent_action, action_decoder_network)
            else:
                self.action_reconstruction_network = None
            # steady state Lipschitz function
            self.steady_state_lipschitz_network = self._initialize_steady_state_lipschitz_function(
                latent_state=latent_state,
                latent_action=latent_action if self.encode_action else None,
                next_latent_state=next_latent_state,
                steady_state_lipschitz_network=steady_state_lipschitz_network,)
            # transition loss Lipschitz function
            self.transition_loss_lipschitz_network = self._initialize_transition_loss_lipschitz_function(
                state, action, latent_state, latent_action, next_latent_state, transition_loss_lipschitz_network)
            # action-successor Lipschitz function

            if debug:
                self.state_encoder_network.summary()
                if self.action_discretizer and self.encode_action:
                    self.action_encoder_network.summary()
                else:
                    print("No action encoder")
                self.transition_network.summary()
                print("latent state stationary logits")
                tf.print(self.latent_steady_state_logits, tf.shape(self.latent_steady_state_logits), summarize=-1)
                self.reward_network.summary()
                self.reconstruction_network.summary()
                if self.action_discretizer:
                    self.action_reconstruction_network.summary()
                self.steady_state_lipschitz_network.summary()
                self.transition_loss_lipschitz_network.summary()


        else:
            self.state_encoder_network = state_encoder_network
            self.action_encoder_network = action_encoder_network
            self.transition_network = transition_network
            self.latent_steady_state_logits = steady_state_logits
            self.latent_policy_network = latent_policy_network
            self.reward_network = reward_network
            self.reconstruction_network = decoder_network
            self.action_reconstruction_network = action_decoder_network
            self.steady_state_lipschitz_network = steady_state_lipschitz_network
            self.transition_loss_lipschitz_network = transition_loss_lipschitz_network

        self.encoder_network = self.state_encoder_network
        self.loss_metrics = {
            'reconstruction_loss': Mean(name='reconstruction_loss'),
            'state_mse': MeanSquaredError(name='state_mse'),
            'action_mse': MeanSquaredError(name='action_mse'),
            'reward_mse': MeanSquaredError(name='reward_loss'),
            'transition_loss': Mean('transition_loss'),
            'latent_policy_entropy': Mean('latent_policy_entropy'),
            'steady_state_regularizer': Mean('steady_state_wasserstein_regularizer'),
            'gradient_penalty': Mean('gradient_penalty'),
            'state_encoder_entropy': Mean('state_encoder_entropy'),
            'latent_sationary_distribution_entropy': Mean('latent_sationary_distribution_entropy'),
            'entropy_regularizer': Mean('entropy_regularizer'),
        }
        if self.encode_action:
            self.loss_metrics['action_encoder_entropy'] = Mean('action_encoder_entropy')
        else:
            self.loss_metrics['marginal_variance'] = Mean(name='marginal_variance')

    def _initialize_state_encoder_network(
            self,
            state: Input,
            state_encoder_network: Model,
            state_encoder_pre_processing_network: Optional[Model] = None
    ):
        if self.time_stacked_states:
            if state_encoder_pre_processing_network is not None:
                encoder = TimeDistributed(state_encoder_pre_processing_network)(state)
            else:
                encoder = state
            encoder = LSTM(units=self.time_stacked_lstm_units)(encoder)
            encoder = state_encoder_network(encoder)
        else:
            if state_encoder_pre_processing_network is not None:
                _state = state_encoder_pre_processing_network(state)
            else:
                _state = state
            encoder = state_encoder_network(_state)
        logits_layer = Dense(
            units=self.latent_state_size - self.atomic_props_dims,
            # allows avoiding exploding logits values and probability errors after applying a sigmoid
            activation=self.softclip,
            # activation=lambda x: 10 * tf.nn.tanh(x),
            name='encoder_latent_distribution_logits'
        )(encoder)

        return Model(
            inputs=state,
            outputs=logits_layer,
            name='state_encoder')

    def _initialize_action_encoder_network(
            self,
            latent_state: Input,
            action: Input,
            action_encoder_network: Model
    ):
        action_encoder = Concatenate(name='action_encoder_input')(
            [latent_state, action])
        action_encoder = action_encoder_network(action_encoder)
        action_encoder = Dense(
            units=self.number_of_discrete_actions,
            activation=None,
            name='action_encoder_exp_one_hot_logits'
        )(action_encoder)

        return Model(
            inputs=[latent_state, action],
            outputs=action_encoder,
            name="action_encoder")

    def _initialize_transition_network(
            self,
            latent_state: Input,
            latent_action: Input,
            transition_network: Model
    ):
        _transition_network = Concatenate(name='transition_network_input')(
            [latent_state, latent_action])
        _transition_network = transition_network(_transition_network)
        _next_label_logits = Dense(
            units=self.atomic_props_dims,
            activation=self.softclip,
            name='next_label_logits')(_transition_network)
        _next_latent_state_logits = Dense(
            units=self.latent_state_size - self.atomic_props_dims,
            activation=self.softclip,
            name='next_latent_state_logits')(_transition_network)

        return Model(
            inputs=[latent_state, latent_action],
            outputs=[_next_label_logits, _next_latent_state_logits],
            name="transition_network")

    def _initialize_latent_policy_network(
            self,
            latent_state: Input,
            latent_policy_network: Model
    ):
        _latent_policy_network = latent_policy_network(latent_state)
        _latent_policy_network = Dense(
            units=self.number_of_discrete_actions,
            activation=None,
            name='latent_policy_exp_one_hot_logits'
        )(_latent_policy_network)
        return Model(
            inputs=latent_state,
            outputs=_latent_policy_network,
            name='latent_policy_network')

    def _initialize_latent_steady_state_logits(self):
        return tf.Variable(
            initial_value=tf.zeros(shape=(self.latent_state_size,), dtype=tf.float32),
            trainable=True,
            name='latent_steady_state_distribution_logits')

    def _initialize_reward_network(
            self,
            latent_state: Input,
            latent_action: Input,
            next_latent_state: Input,
            reward_network: Model,
    ):
        _reward_network = Concatenate(name='reward_function_input')([latent_state, latent_action, next_latent_state])
        _reward_network = reward_network(_reward_network)
        _reward_network = Dense(
            units=np.prod(self.reward_shape),
            activation=None,
            name='reward_network_raw_output'
        )(_reward_network)
        _reward_network = Reshape(self.reward_shape, name='reward')(_reward_network)
        return Model(
            inputs=[latent_state, latent_action, next_latent_state],
            outputs=_reward_network,
            name='reward_network')

    def _initialize_state_reconstruction_network(
            self,
            next_latent_state: Input,
            decoder_network: Model,
            state_decoder_pre_processing_network: Optional[Model] = None
    ):

        decoder = decoder_network(next_latent_state)
        if self.time_stacked_states:
            time_dimension = self.state_shape[0]
            _state_shape = self.state_shape[1:]

            if decoder.shape[-1] % time_dimension != 0:
                decoder = Dense(
                    units=decoder.shape[-1] + time_dimension - decoder.shape[-1] % time_dimension
                )(decoder)

            decoder = Reshape(
                target_shape=(time_dimension, decoder.shape[-1] // time_dimension)
            )(decoder)
            decoder = LSTM(
                units=self.time_stacked_lstm_units, return_sequences=True
            )(decoder)

            if state_decoder_pre_processing_network is not None:
                decoder = TimeDistributed(state_decoder_pre_processing_network)(decoder)

        else:
            if state_decoder_pre_processing_network is not None:
                decoder = state_decoder_pre_processing_network(decoder)
            _state_shape = self.state_shape

        decoder_output = Sequential([
            Dense(
                units=np.prod(_state_shape),
                activation=None,
                name='state_decoder_raw_output'),
            Reshape(
                target_shape=_state_shape,
                name='state_decoder_raw_output_reshape')],
            name="state_decoder")

        if self.time_stacked_states:
            decoder_output = TimeDistributed(decoder_output)(decoder)
        else:
            decoder_output = decoder_output(decoder)

        return Model(
            inputs=next_latent_state,
            outputs=decoder_output,
            name='state_reconstruction_network')

    def _initialize_action_reconstruction_network(
            self,
            latent_state: Input,
            latent_action: Input,
            action_decoder_network: Model
    ):
        action_reconstruction_network = Concatenate(name='action_reconstruction_input')([
            latent_state, latent_action])
        action_reconstruction_network = action_decoder_network(action_reconstruction_network)
        action_reconstruction_network = Dense(
            units=np.prod(self.action_shape),
            activation=None,
            name='action_reconstruction_network_raw_output'
        )(action_reconstruction_network)
        action_reconstruction_network = Reshape(
            target_shape=self.action_shape,
            name='action_reconstruction_network_output'
        )(action_reconstruction_network)

        return Model(
            inputs=[latent_state, latent_action],
            outputs=action_reconstruction_network,
            name='action_reconstruction_network')

    def _initialize_steady_state_lipschitz_function(
            self,
            latent_state: Input,
            next_latent_state: Input,
            steady_state_lipschitz_network: Model,
            latent_action: Optional[Input] = None,
    ):
        if self.encode_action and latent_action is None:
            raise ValueError("The WAE is built to encode actions, so latent actions are"
                             "required as input of the steady-state Lipschitz function.")
<<<<<<< HEAD
        if self.encode_action:
            network_input = Concatenate('steady-state-lipschitz-fun-input')(
                [latent_state, latent_action, next_latent_state])
        else:
            network_input = Concatenate('steady-state-lipschitz-fun-input')(
                [latent_state, next_latent_state])
        _steady_state_lipschitz_network = steady_state_lipschitz_network(network_input)
=======
        net_input = latent_state if not self.encode_action else Concatenate(name='steady-state-lipschitz-fun-input')(
            [latent_state, latent_action, next_latent_state])
        _steady_state_lipschitz_network = steady_state_lipschitz_network(net_input)
>>>>>>> b4c79ddf
        _steady_state_lipschitz_network = Dense(
            units=1,
            activation=None,
            name='steady_state_lipschitz_network_output'
        )(_steady_state_lipschitz_network)

        return Model(
<<<<<<< HEAD
            inputs=([latent_state, latent_action, next_latent_state]
                    if self.encode_action else [latent_state, next_latent_state]),
=======
            inputs=[latent_state, latent_action, next_latent_state] if self.encode_action else latent_state,
>>>>>>> b4c79ddf
            outputs=_steady_state_lipschitz_network,
            name='steady_state_lipschitz_network')

    def _initialize_transition_loss_lipschitz_function(
            self,
            state: Input,
            action: Input,
            latent_state: Input,
            latent_action: Input,
            next_latent_state: Input,
            transition_loss_lipschitz_network: Model,
    ):
        _transition_loss_lipschitz_network = Concatenate()([
            state, action, latent_state, latent_action, next_latent_state])
        _transition_loss_lipschitz_network = transition_loss_lipschitz_network(_transition_loss_lipschitz_network)
        _transition_loss_lipschitz_network = Dense(
            units=1,
            activation=None,
            name='transition_loss_lipschitz_network_output'
        )(_transition_loss_lipschitz_network)

        return Model(
            inputs=[state, action, latent_state, latent_action, next_latent_state],
            outputs=_transition_loss_lipschitz_network,
            name='transition_loss_lipschitz_network')

    def _initialize_action_successor_lipschitz_function(
            self,
            latent_state: Input,
            latent_action: Input,
            next_latent_state: Input,
            action_successor_lipschitz_network: Model,
    ):
        _action_successor_lipschitz_network = Concatenate()([
            latent_state, latent_action, next_latent_state])
        _action_successor_lipschitz_network = action_successor_lipschitz_network(_action_successor_lipschitz_network)
        _action_successor_lipschitz_network = Dense(
            units=1,
            activation=None,
            name='action_successor_lipschitz_network_output'
        )(_action_successor_lipschitz_network)

        return Model(
            inputs=[latent_state, latent_action, next_latent_state],
            outputs=_action_successor_lipschitz_network,
            name='action_successor_lipschitz_network')

    def anneal(self):
        super().anneal()
        for var, decay_rate in [
            (self._action_encoder_temperature, self.encoder_temperature_decay_rate),
            (self._latent_policy_temperature, self.prior_temperature_decay_rate),
        ]:
            if decay_rate.numpy().all() > 0:
                var.assign(var * (1. - decay_rate))

    def attach_optimizer(
            self,
            optimizers: Optional[Union[Tuple, List]] = None,
            autoencoder_optimizer: Optional = None,
            wasserstein_regularizer_optimizer: Optional = None
    ):
        assert optimizers is not None or (
                autoencoder_optimizer is not None and wasserstein_regularizer_optimizer is not None)
        if optimizers is not None:
            assert len(optimizers) == 2
            autoencoder_optimizer, wasserstein_regularizer_optimizer = optimizers
        self._autoencoder_optimizer = autoencoder_optimizer
        self._wasserstein_regularizer_optimizer = wasserstein_regularizer_optimizer

    def detach_optimizer(self):
        autoencoder_optimizer = self._autoencoder_optimizer
        wasserstein_regularizer_optimizer = self._wasserstein_regularizer_optimizer
        self._autoencoder_optimizer = None
        self._wasserstein_regularizer_optimizer = None
        return autoencoder_optimizer, wasserstein_regularizer_optimizer

    def relaxed_state_encoding(
            self,
            state: Float,
            temperature: Float,
            label: Optional[Float] = None,
            logistic: bool = False,
            *args, **kwargs
    ) -> tfd.Distribution:
        if logistic:
            return super().relaxed_state_encoding(state, temperature, label)

        logits = self.encoder_network(state)
        if label is not None:
            logits = tf.concat([(label * 2. - 1.) * 1e2, logits], axis=-1)
        return tfd.Independent(
            tfd.RelaxedBernoulli(
                logits=logits,
                temperature=temperature,
                allow_nan_stats=False))

    def discrete_action_encoding(
            self,
            latent_state: tf.Tensor,
            action: tf.Tensor,
    ) -> tfd.Distribution:
        if self.action_discretizer:
            if self.relaxed_exp_one_hot_action_encoding:
                relaxed_distribution = self.relaxed_action_encoding(latent_state, action, 1e-5)
                log_probs = tf.math.log(relaxed_distribution.probs_parameter() + epsilon)
                return tfd.OneHotCategorical(logits=log_probs, allow_nan_stats=False)
            else:
                logits = self.action_encoder_network([latent_state, action])
                return tfd.OneHotCategorical(logits=logits, allow_nan_stats=False)
        else:
            return tfd.Deterministic(loc=action)

    def relaxed_action_encoding(
            self,
            latent_state: tf.Tensor,
            action: tf.Tensor,
            temperature: Optional[Float] = 0.
    ) -> tfd.Distribution:
        logits = self.action_encoder_network([latent_state, action])
        if self.action_discretizer:
            if self.relaxed_exp_one_hot_action_encoding:
                return tfd.ExpRelaxedOneHotCategorical(
                    temperature=temperature,
                    logits=logits,
                    allow_nan_stats=False)
            else:
                return tfd.RelaxedOneHotCategorical(
                    logits=logits,
                    temperature=temperature,
                    allow_nan_stats=False)
        else:
            if self.relaxed_exp_one_hot_action_encoding:
                return tfd.Deterministic(loc=tf.math.log(action + epsilon))
            else:
                return tfd.Deterministic(loc=action)

    def decode_state(self, latent_state: tf.Tensor) -> tfd.Distribution:
        if self.time_stacked_states:
            return tfd.Independent(tfd.Deterministic(loc=self.reconstruction_network(latent_state)))
        else:
            return tfd.Deterministic(loc=self.reconstruction_network(latent_state))

    def decode_action(
            self,
            latent_state: tf.Tensor,
            latent_action: tf.Tensor,
            *args, **kwargs
    ) -> tfd.Distribution:
        if self.action_discretizer:
            return tfd.Deterministic(loc=self.action_reconstruction_network([latent_state, latent_action]))
        else:
            return tfd.Deterministic(loc=latent_action)

    def action_generator(
            self,
            latent_state: Float
    ) -> tfd.Distribution:
        if self.action_discretizer:
            batch_size = tf.shape(latent_state)[0]
            loc = self.action_reconstruction_network([
                    tf.repeat(latent_state, self.number_of_discrete_actions, axis=0),
                    tf.tile(tf.eye(self.number_of_discrete_actions), [batch_size, 1])
            ])
            loc = tf.reshape(loc, tf.concat([[batch_size], [self.number_of_discrete_actions], self.action_shape], axis=-1))
            return tfd.MixtureSameFamily(
                mixture_distribution=tfd.Categorical(
                    logits=self.discrete_latent_policy(latent_state).logits_parameter()),
                components_distribution=tfd.MultivariateNormalDiag(
                    loc=loc,
                    scale_diag=tf.ones(tf.shape(loc)) * 1e-6))
        else:
            return self.discrete_latent_policy(latent_state)
        
        def _ground_action_per_latent_action(latent_state: Float):
            return self.action_reconstruction_network(
                [tf.tile(tf.expand_dims(latent_state, 0), multiples=[self.number_of_discrete_actions, 1]),
                 tf.eye(num_rows=self.number_of_discrete_actions)])
        x = tf.map_fn(fn=_ground_action_per_latent_action, elems=latent_state)
        return tfd.MixtureSameFamily(
            mixture_distribution=tfd.Categorical(logits=self.discrete_latent_policy(latent_state).logits_parameter()),
            components_distribution=tfd.MultivariateNormalDiag(
                loc=x, scale_diag=tf.ones(tf.shape(x)) * 1e-6))

    def relaxed_latent_transition(
            self,
            latent_state: Float,
            latent_action: Float,
            next_label: Optional[Float] = None,
            temperature: Float = 1e-5,
            logistic: bool = False,
            *args, **kwargs
    ) -> tfd.Distribution:
        next_label_logits, next_latent_state_logits = self.transition_network([latent_state, latent_action])

        if logistic:
            next_latent_state_distribution = tfd.Independent(
                tfd.Logistic(
                    loc=next_latent_state_logits / temperature,
                    scale=1. / temperature,
                    allow_nan_stats=False))
        else:
            next_latent_state_distribution = tfd.Independent(
                tfd.RelaxedBernoulli(
                    logits=next_latent_state_logits,
                    temperature=temperature,
                    allow_nan_stats=False))

        if next_label is not None:
            return next_latent_state_distribution
        else:
            if logistic:
                next_label_distribution = tfd.Independent(
                    tfd.Logistic(
                        loc=next_label_logits / temperature,
                        scale=1. / temperature,
                        allow_nan_stats=False))
            else:
                next_label_distribution = tfd.Independent(
                    tfd.RelaxedBernoulli(
                        logits=next_label_logits,
                        temperature=temperature,
                        allow_nan_stats=False))

            return tfd.JointDistributionSequential([
                next_label_distribution,
                next_latent_state_distribution,
            ])

    def discrete_latent_transition(
            self, latent_state: tf.Tensor, latent_action: tf.Tensor, next_label: Optional[tf.Tensor] = None
    ) -> tfd.Distribution:
        next_label_logits, next_latent_state_logits = self.transition_network([latent_state, latent_action])
        if next_label is not None:
            return tfd.Independent(
                tfd.Bernoulli(
                    logits=next_latent_state_logits,
                    allow_nan_stats=False))
        else:
            return tfd.JointDistributionSequential([
                tfd.Independent(
                    tfd.Bernoulli(
                        logits=next_label_logits,
                        allow_nan_stats=False)),
                lambda _next_label: tfd.Independent(
                    tfd.Bernoulli(
                        logits=next_latent_state_logits,
                        allow_nan_stats=False))
            ])

    def relaxed_markov_chain_latent_transition(
            self, latent_state: tf.Tensor, temperature: float = 1e-5, reparamaterize: bool = True
    ) -> tfd.Distribution:
        return NotImplemented

    def discrete_markov_chain_latent_transition(
            self, latent_state: tf.Tensor
    ) -> tfd.Distribution:
        return NotImplemented

    def relaxed_latent_policy(
            self,
            latent_state: tf.Tensor,
            temperature: Float = 1e-5,
    ) -> tfd.Distribution:
        if self.relaxed_exp_one_hot_action_encoding:
            return tfd.ExpRelaxedOneHotCategorical(
                temperature=temperature,
                logits=self.latent_policy_network(latent_state),
                allow_nan_stats=False)
        else:
            return tfd.RelaxedOneHotCategorical(
                logits=self.latent_policy_network(latent_state),
                temperature=temperature,
                allow_nan_stats=False)

    def discrete_latent_policy(self, latent_state: tf.Tensor):
        if self.relaxed_exp_one_hot_action_encoding:
            relaxed_distribution = self.relaxed_latent_policy(latent_state, temperature=1e-5)
            log_probs = tf.math.log(relaxed_distribution.probs_parameter() + epsilon)
            return tfd.OneHotCategorical(logits=log_probs, allow_nan_stats=False)
        else:
            return tfd.OneHotCategorical(logits=self.latent_policy_network(latent_state))

    def reward_distribution(
            self,
            latent_state: Float,
            latent_action: Float,
            next_latent_state: Float,
            *args, **kwargs
    ) -> tfd.Distribution:
        return tfd.Deterministic(loc=self.reward_network([latent_state, latent_action, next_latent_state]))

    def markov_chain_reward_distribution(
            self,
            latent_state: Float,
            next_latent_state: Float,
    ) -> tfd.Distribution:
        batch_size = tf.shape(latent_state)[0]
        loc = self.reward_network([
                tf.repeat(latent_state, self.number_of_discrete_actions, axis=0),
                tf.tile(tf.eye(self.number_of_discrete_actions), [batch_size, 1]),
                tf.repeat(next_latent_state, self.number_of_discrete_actions, axis=0),
        ])
        loc = tf.reshape(loc, tf.concat([[batch_size], [self.number_of_discrete_actions], self.reward_shape], axis=-1))
        return tfd.MixtureSameFamily(
            mixture_distribution=tfd.Categorical(
                logits=self.discrete_latent_policy(latent_state).logits_parameter()),
            components_distribution=tfd.MultivariateNormalDiag(
                loc=loc,
                scale_diag=tf.ones(tf.shape(loc)) * 1e-6))

    def discrete_latent_steady_state_distribution(self) -> tfd.Distribution:
        return tfd.Independent(
            tfd.Bernoulli(logits=self.softclip(self.latent_steady_state_logits)))

    def relaxed_latent_steady_state_distribution(
            self,
            temperature: Float,
            logistic: bool = False,
    ) -> tfd.Distribution:
        if logistic:
            return tfd.Independent(
                tfd.Logistic(
                    loc=self.softclip(self.latent_steady_state_logits) / temperature,
                    scale=1. / temperature,
                    allow_nan_stats=False))
        else:
            return tfd.Independent(
                tfd.RelaxedBernoulli(
                    logits=self.softclip(self.latent_steady_state_logits),
                    temperature=temperature,
                    allow_nan_stats=False))

    def discrete_marginal_state_encoder_distribution(
            self,
            states: Float,
            labels: Optional[Float] = None,
            is_weights: Optional[Float] = None,
    ):
        logits = self.state_encoder_network(states)
        batch_size = tf.shape(logits)[0]

        if is_weights is None:
            mixture_distribution = tfd.Categorical(logits=tf.ones(shape=(batch_size,)))
        else:
            mixture_distribution = tfd.Categorical(
                    logits=tf.math.log(
                        tf.pow(tf.cast(batch_size, tf.float32), -1.) * is_weights + epsilon),
                    allow_nan_stats=False)

        latent_state_distribution = tfd.MixtureSameFamily(
            mixture_distribution=mixture_distribution,
            components_distribution=tfd.Independent(
                tfd.Bernoulli(
                    logits=logits,
                    allow_nan_stats=False)))

        if labels is not None:
            return tfd.JointDistributionSequential([
                tfd.MixtureSameFamily(
                    mixture_distribution=mixture_distribution,
                    components_distribution=tfd.Independent(
                        tfd.Bernoulli(
                            logits=(labels * 2. - 1) * 1e2,
                            allow_nan_stats=False)
                    ),
                ),
                latent_state_distribution
            ])
        else:
            return latent_state_distribution

    def relaxed_marginal_action_encoder_distribution(
            self,
            latent_states: Float,
            actions: Float,
            temperature: Float = 1e-5,
            is_weights: Optional[Float] = None,
    ) -> tfd.Distribution:
        if self.relaxed_exp_one_hot_action_encoding:
            logits = tf.math.log(
                self.relaxed_action_encoding(
                    latent_states, actions, temperature=temperature
                ).probs_parameter() + epsilon)
        else:
            logits = self.action_encoder_network([latent_states, actions])

        batch_size = tf.shape(logits)[0]

        if debug:
            tf.print('relaxed marginal actions logits:', logits, summarize=-1)

        if is_weights is None:
            mixture_distribution = tfd.Categorical(logits=tf.ones(shape=(batch_size,)), allow_nan_stats=False)
        else:
            mixture_distribution = tfd.Categorical(
                logits=tf.math.log(
                    tf.pow(tf.cast(batch_size, tf.float32), -1.) * is_weights + epsilon),
                allow_nan_stats=False)

        return tfd.MixtureSameFamily(
            mixture_distribution=mixture_distribution,
            components_distribution=tfd.RelaxedOneHotCategorical(
                logits=logits,
                temperature=temperature,
                allow_nan_stats=False),
            allow_nan_stats=False)

    def relaxed_marginal_state_encoder_distribution(
            self,
            states: Float,
            labels: Optional[Float] = None,
            temperature: Float = 1e-5,
            reparameterize: bool = True,
            logistic: bool = True,
            is_weights: Optional[Float] = None,
    ) -> tfd.Distribution:
        logits = self.state_encoder_network(states)
        batch_size = tf.shape(logits)[0]
        reparameterize = reparameterize and labels is None

        if debug:
            tf.print('relaxed marginal logits:', logits, summarize=-1)

        if is_weights is None:
            mixture_distribution = tfd.Categorical(logits=tf.ones(shape=(batch_size,)), allow_nan_stats=False)
        else:
            mixture_distribution = tfd.Categorical(
                logits=tf.math.log(tf.pow(tf.cast(batch_size, tf.float32), -1.) * is_weights),
                allow_nan_stats=False)

        if logistic:
            latent_state_distribution = tfd.MixtureSameFamily(
                mixture_distribution=mixture_distribution,
                components_distribution=tfd.Independent(
                    tfd.Logistic(
                        loc=logits / temperature,
                        scale=1. / temperature,
                        allow_nan_stats=False)
                ),
                reparameterize=reparameterize,
                allow_nan_stats=False)
        else:
            latent_state_distribution = tfd.MixtureSameFamily(
                mixture_distribution=mixture_distribution,
                components_distribution=tfd.Independent(
                    tfd.RelaxedBernoulli(
                        logits=logits,
                        temperature=temperature,
                        validate_args=False,
                        allow_nan_stats=False)
                ),
                reparameterize=reparameterize,
                allow_nan_stats=False)

        if labels is not None:
            return tfd.JointDistributionSequential([
                tfd.MixtureSameFamily(
                    mixture_distribution=mixture_distribution,
                    components_distribution=tfd.Independent(
                        tfd.Bernoulli(
                            logits=(labels * 2. - 1) * 1e2,
                            allow_nan_stats=False)
                    ),
                    allow_nan_stats=False
                ), latent_state_distribution
            ])
        else:
            return latent_state_distribution

    def action_embedding_function(
            self,
            state: tf.Tensor,
            latent_action: tf.Tensor,
            label: Optional[tf.Tensor] = None,
            labeling_function: Optional[Callable[[tf.Tensor], tf.Tensor]] = None
    ) -> tf.Tensor:
        if (label is None) == (labeling_function is None):
            raise ValueError("Must either pass a label or a labeling_function")

        if labeling_function is not None:
            label = labeling_function(state)

        if self.action_discretizer:
            return self.decode_action(
                latent_state=tf.cast(self.state_embedding_function(state, label=label), dtype=tf.float32),
                latent_action=tf.cast(
                    tf.one_hot(
                        latent_action,
                        depth=self.number_of_discrete_actions),
                    dtype=tf.float32),
            ).mode()
        else:
            return latent_action

    @tf.function
    def __call__(
            self,
            state: Float,
            label: Float,
            action: Float,
            reward: Float,
            next_state: Float,
            next_label: Float,
            sample_key: Optional[Float] = None,
            sample_probability: Optional[Float] = None,
            additional_transition_batch: Optional[Tuple[Float, ...]] = None,
            *args, **kwargs
    ):
        batch_size = tf.shape(state)[0]
        # encoder sampling
        latent_state = tf.concat([
            label,
            tfd.TransformedDistribution(
                distribution=self.relaxed_state_encoding(state, self.state_encoder_temperature, logistic=True),
                bijector=tfb.Sigmoid(),
            ).sample(),
        ], axis=-1)
        next_latent_state = tf.concat([
            next_label,
            tfd.TransformedDistribution(
                distribution=self.relaxed_state_encoding(next_state, self.state_encoder_temperature, logistic=True),
                bijector=tfb.Sigmoid(),
            ).sample()
        ], axis=-1)

        if self.encode_action:
            latent_action = tfd.TransformedDistribution(
                distribution=self.relaxed_action_encoding(
                    latent_state,
                    action,
                    temperature=self.action_encoder_temperature),
                bijector=(tfb.Exp() if self.relaxed_exp_one_hot_action_encoding else
                          tfb.Identity())
            ).sample()
        else:
            latent_action = tfd.TransformedDistribution(
                distribution=self.relaxed_latent_policy(
                    latent_state,
                    temperature=self.latent_policy_temperature),
                bijector=(tfb.Exp() if self.relaxed_exp_one_hot_action_encoding else
                          tfb.Identity())
            ).sample()

        # latent steady-state distribution
        (stationary_latent_state,
         stationary_latent_action,
         next_stationary_latent_state) = tfd.JointDistributionSequential([
            tfd.TransformedDistribution(
                distribution=self.relaxed_latent_steady_state_distribution(
                    temperature=self.encoder_temperature,
                    logistic=True),
                bijector=tfb.Sigmoid()),
            lambda _latent_state: tfd.TransformedDistribution(
                distribution=self.relaxed_latent_policy(
                    latent_state=_latent_state,
                    temperature=self.latent_policy_temperature),
                bijector=(tfb.Exp() if self.relaxed_exp_one_hot_action_encoding else
                          tfb.Identity())),
            lambda _latent_action, _latent_state: self.relaxed_latent_transition(
                    _latent_state,
                    _latent_action,
                    temperature=self.state_prior_temperature,
                    logistic=True),
        ]).sample(sample_shape=(batch_size,))
        # next_stationary latent state is a logistic sample of the form
        # (<batch_size, label>,<batch_size, next_latent_state_wo_label>)
        next_stationary_latent_state = tf.nn.sigmoid(tf.concat(next_stationary_latent_state, axis=-1))

        # next latent state from the latent transition function
        next_transition_latent_state = tf.sigmoid(  # we generate logistic samples instead of relaxed Bernoulli
            tf.concat(
                self.relaxed_latent_transition(
                    latent_state,
                    latent_action,
                    temperature=self.state_prior_temperature,
                    logistic=True,
                ).sample(),
                axis=-1)
        )  # the sample is of the form (<batch_size, label>,<batch_size, next_latent_state_wo_label>)

        # reconstruction loss
        # the reward as well as the state and action reconstruction functions are deterministic
        mean_decoder = tfd.JointDistributionSequential([
            self.action_generator(latent_state),
            self.markov_chain_reward_distribution(latent_state, next_latent_state),
            self.decode_state(next_latent_state)
        ]).mean

        if self.encode_action or self.squared_reward_loss_upper_bound:
            _action, _reward, _next_state = tfd.JointDistributionSequential([
                self.decode_action(
                    latent_state,
                    latent_action),
                self.reward_distribution(
                    latent_state,
                    latent_action,
                    next_latent_state),
                self.decode_state(next_latent_state)
            ]).sample()
        else:
            _action, _reward, _next_state = mean_decoder()

        reconstruction_loss = (
            tf.norm(action - _action, ord=1, axis=1) +
            tf.norm(reward - _reward, ord=1, axis=1) +  # local reward loss
            tf.norm(next_state - _next_state, ord=1, axis=1))

        if not self.encode_action:
            reconstruction_loss = reconstruction_loss ** 2
            # marginal variance of the reconstruction
            if self.squared_reward_loss_upper_bound:
                random_action, random_reward = _action, _reward
                _action, _reward, _ = mean_decoder()
            else:
                random_action, random_reward = tfd.JointDistributionSequential([
                        self.decode_action(latent_state, latent_action),
                        self.reward_distribution(latent_state, latent_action, next_latent_state),
                ]).sample()
            y = tf.concat([random_action, random_reward, _next_state], axis=-1)
            mean = tf.concat([_action, _reward, _next_state], axis=-1)
            marginal_variance = tf.reduce_sum((y - mean) ** 2. + (mean - tf.reduce_mean(mean)) ** 2., axis=-1)

        else:
            random_action = _action
            random_reward = _reward
            marginal_variance = 0.

        # Wasserstein regularizers
        if self.encode_action:
            steady_state_regularizer = tf.squeeze(
                self.steady_state_lipschitz_network([
                    latent_state, latent_action, next_transition_latent_state]) -
                self.steady_state_lipschitz_network([
                    stationary_latent_state, stationary_latent_action, next_stationary_latent_state]))
        else:
            steady_state_regularizer = tf.squeeze(
                self.steady_state_lipschitz_network([latent_state, next_transition_latent_state]) -
                self.steady_state_lipschitz_network([stationary_latent_state, next_stationary_latent_state]))
        transition_loss_regularizer = tf.squeeze(
            self.transition_loss_lipschitz_network(
                [state, action, latent_state, latent_action, next_latent_state]) -
            self.transition_loss_lipschitz_network(
                [state, action, latent_state, latent_action, next_transition_latent_state]))

        # Lipschitz constraints
        if self.encode_action:
            steady_state_gradient_penalty = self.compute_gradient_penalty(
                x=tf.concat([latent_state, latent_action, next_transition_latent_state], axis=-1),
                y=tf.concat([stationary_latent_state, stationary_latent_action, next_stationary_latent_state], axis=-1),
                lipschitz_function=lambda _x: self.steady_state_lipschitz_network([
                    _x[:, :self.latent_state_size, ...],
                    _x[:, self.latent_state_size: self.latent_state_size + self.number_of_discrete_actions, ...],
                    _x[:, self.latent_state_size + self.number_of_discrete_actions:, ...]
                ]))
        else:
            steady_state_gradient_penalty = self.compute_gradient_penalty(
                x=tf.concat([latent_state, next_transition_latent_state], axis=-1),
                y=tf.concat([stationary_latent_state, next_stationary_latent_state], axis=-1),
                lipschitz_function=lambda _x: self.steady_state_lipschitz_network([
                    _x[:, :self.latent_state_size, ...],
                    _x[:, self.latent_state_size:, ...]
                ]))

        transition_loss_gradient_penalty = self.compute_gradient_penalty(
            x=next_latent_state,
            y=next_transition_latent_state,
            lipschitz_function=lambda _x: self.transition_loss_lipschitz_network(
                [state, action, latent_state, latent_action, _x]))
        
        entropy_regularizer = self.entropy_regularizer(
            state=state,
            use_marginal_encoder_entropy=True,
            action=action if self.encode_action else None,
            sample_probability=sample_probability,
            latent_states=latent_state,
            latent_actions=latent_action,
            discrete_distribution=False,
            logistic=False)

        # priority support
        if self.priority_handler is not None and sample_key is not None:
            tf.stop_gradient(
                self.priority_handler.update_priority(
                    keys=sample_key,
                    latent_states=tf.stop_gradient(tf.cast(tf.round(latent_state), tf.int32)),
                    loss=tf.stop_gradient(reconstruction_loss +
                                          marginal_variance +
                                          steady_state_regularizer +
                                          transition_loss_regularizer)))

        # loss metrics
        self.loss_metrics['reconstruction_loss'](reconstruction_loss)
        self.loss_metrics['state_mse'](next_state, _next_state)
        self.loss_metrics['action_mse'](action, random_action)
        self.loss_metrics['reward_mse'](reward, random_reward)
        self.loss_metrics['transition_loss'](transition_loss_regularizer)
        self.loss_metrics['steady_state_regularizer'](steady_state_regularizer)
        self.loss_metrics['gradient_penalty'](
            steady_state_gradient_penalty + transition_loss_gradient_penalty)
        self.loss_metrics['state_encoder_entropy'](self.binary_encode_state(state).entropy())
        self.loss_metrics['latent_sationary_distribution_entropy'](
                self.discrete_latent_steady_state_distribution().entropy())
        self.loss_metrics['latent_policy_entropy'](
                self.discrete_latent_policy(latent_state).entropy())
        if self.encode_action:
            self.loss_metrics['action_encoder_entropy'](
                    self.discrete_action_encoding(latent_state, action).entropy())
        else:
            self.loss_metrics['marginal_variance'](marginal_variance)
        self.loss_metrics['entropy_regularizer'](entropy_regularizer)

        if debug:
            tf.print("latent_state", latent_state, summarize=-1)
            tf.print("next_latent_state", next_latent_state, summarize=-1)
            tf.print("next_stationary_latent_state", next_stationary_latent_state, summarize=-1)
            tf.print("next_transition_latent_state", next_transition_latent_state, summarize=-1)
            tf.print("latent_action", latent_action, summarize=-1)
            tf.print("loss", tf.stop_gradient(reconstruction_loss +
                                              marginal_variance +
                                              steady_state_regularizer +
                                              transition_loss_regularizer))

        return {
            'reconstruction_loss': reconstruction_loss + marginal_variance,
            'steady_state_regularizer': steady_state_regularizer,
            'steady_state_gradient_penalty': steady_state_gradient_penalty,
            'transition_loss_regularizer': transition_loss_regularizer,
            'transition_loss_gradient_penalty': transition_loss_gradient_penalty,
            'entropy_regularizer': entropy_regularizer if self.entropy_regularizer_scale_factor > epsilon else 0.,
        }

    @tf.function
    def entropy_regularizer(
            self,
            state: tf.Tensor,
            use_marginal_encoder_entropy: bool = True,
            action: Optional[Float] = None,
            latent_states: Optional[Float] = None,
            latent_actions: Optional[Float] = None,
            sample_probability: Optional[Float] = None,
            logistic: bool = False,
            discrete: bool = False,
            *args, **kwargs
    ):
        if sample_probability is None or not use_marginal_encoder_entropy:
            is_weights = None
        else:
            is_weights = tf.stop_gradient(tf.reduce_min(sample_probability)) / sample_probability

        if logistic:
            latent_state = super().relaxed_state_encoding(state, self.state_encoder_temperature).sample()
        elif latent_states is None:
            latent_state = self.relaxed_state_encoding(state, self.state_encoder_temperature).sample()
        else:
            latent_state = latent_states[:, self.atomic_props_dims:, ...]

        if not use_marginal_encoder_entropy:
            regularizer = tf.reduce_mean(self.discrete_latent_steady_state_distribution().entropy())
        else:
            if discrete:
                marginal_state_encoder_distribution = self.discrete_marginal_state_encoder_distribution(
                    states=state,
                    is_weights=is_weights)
            else:
                marginal_state_encoder_distribution = self.relaxed_marginal_state_encoder_distribution(
                    states=state,
                    temperature=self.encoder_temperature,
                    reparameterize=False,
                    logistic=logistic,
                    is_weights=is_weights)

            clip = lambda x: tf.clip_by_value(
                x,
                clip_value_min=-10. if logistic else 1e-6,
                clip_value_max=10. if logistic else 1. - 1e-6)

            regularizer = tf.reduce_mean(-1. * marginal_state_encoder_distribution.log_prob(clip(latent_state)))
            if tf.logical_or(
                    tf.math.is_nan(regularizer),
                    tf.math.is_inf(regularizer)):
                regularizer = tf.reduce_mean(self.binary_encode_state(state).entropy())

            if debug:
                tf.print("clipped_latent_state: ", clip(latent_state), summarize=-1)
                tf.print("regularizer:", regularizer, summarize=-1)

        if action is not None and latent_actions is None:
            if self.encode_action:
                latent_action = tfd.TransformedDistribution(
                    distribution=self.relaxed_action_encoding(
                        latent_state, action, temperature=self.action_encoder_temperature),
                    bijector=tfb.Exp() if self.relaxed_exp_one_hot_action_encoding else tfb.Identity()
                ).sample()
            else:
                latent_action = tfd.TransformedDistribution(
                    distribution=self.relaxed_latent_policy(
                        latent_state, temperature=self.latent_policy_temperature),
                    bijector=tfb.Exp() if self.relaxed_exp_one_hot_action_encoding else tfb.Identity()
                ).sample()
        else:
            latent_action = latent_actions

        if latent_states is not None:
            if action is not None and use_marginal_encoder_entropy:
                marginal_action_encoder_distribution = self.relaxed_marginal_action_encoder_distribution(
                    latent_states=latent_states,
                    actions=action,
                    temperature=self.action_encoder_temperature,
                    is_weights=is_weights)
                regularizer += tf.reduce_mean(
                        -1. * 
                        self.action_entropy_regularizer_scaling *
                        tf.reduce_mean(marginal_action_encoder_distribution.log_prob(latent_action)))
            else:
                regularizer += tf.reduce_mean(
                        self.action_entropy_regularizer_scaling *
                        self.discrete_latent_policy(latent_states).entropy())

        return regularizer

    @tf.function
    def compute_gradient_penalty(
            self,
            x: Float,
            y: Float,
            lipschitz_function: Callable[[Float], Float],
    ):
        noise = tf.random.uniform(shape=(tf.shape(x)[0], 1), minval=0., maxval=1.)
        straight_lines = noise * x + (1. - noise) * y
        gradients = tf.gradients(lipschitz_function(straight_lines), straight_lines)[0]
        return tf.square(tf.norm(gradients, ord=2, axis=1) - 1.)

    def eval(
            self,
            state: Float,
            label: Float,
            action: Float,
            reward: Float,
            next_state: Float,
            next_label: Float,
            sample_probability: Optional[Float] = None,
            additional_transition_batch: Optional[Tuple[Float, ...]] = None,
            *args, **kwargs
    ):
        batch_size = tf.shape(state)[0]
        # sampling
        # encoders
        latent_state_distribution = self.binary_encode_state(state)
        latent_state = tf.concat([
            label, tf.cast(latent_state_distribution.sample(), tf.float32)
        ], axis=-1)
        next_latent_state = tf.concat([
            next_label, tf.cast(self.binary_encode_state(next_state).sample(), tf.float32)
        ], axis=-1)
        if self.encode_action:
            latent_action = self.discrete_action_encoding(latent_state, action).sample()
        else:
            latent_action = tf.cast(self.discrete_latent_policy(latent_state).sample(), tf.float32)

        # latent steady-state distribution
        (stationary_latent_state,
         stationary_latent_action,
         next_stationary_latent_state) = tfd.JointDistributionSequential([
            self.discrete_latent_steady_state_distribution(),
            lambda _latent_state: self.discrete_latent_policy(_latent_state),
            lambda _latent_action, _latent_state: self.discrete_latent_transition(
                _latent_state,
                _latent_action),
        ]).sample(sample_shape=(batch_size,))
        next_stationary_latent_state = tf.concat(next_stationary_latent_state, axis=-1)
        next_stationary_latent_state = tf.cast(next_stationary_latent_state, tf.float32)

        # next latent state from the latent transition function
        next_transition_latent_state = tf.concat(
            self.discrete_latent_transition(
                latent_state,
                latent_action,
            ).sample(),
            axis=-1)

        # reconstruction loss
        # the reward as well as the state and action reconstruction functions are deterministic
        _action, _reward, _next_state = tfd.JointDistributionSequential([
            self.decode_action(
                latent_state,
                latent_action) if self.encode_action else
            tfd.Deterministic(loc=self.action_generator(latent_state).mean()),
            self.reward_distribution(
                latent_state,
                latent_action,
                next_latent_state) if self.encode_action else
            tfd.Deterministic(loc=self.markov_chain_reward_distribution(latent_state, next_latent_state).mean()),
            self.decode_state(next_latent_state)
        ]).sample()

        reconstruction_loss = (
            tf.norm(action - _action, ord=1, axis=1) +
            tf.norm(reward - _reward, ord=1, axis=1) +  # local reward loss
            tf.norm(next_state - _next_state, ord=1, axis=1))

        # marginal variance of the reconstruction
        if self.encode_action:
            marginal_variance = 0.
        else:
            reconstruction_loss = reconstruction_loss ** 2.
            random_action, random_reward = tfd.JointDistributionSequential([
                self.decode_action(latent_state, latent_action),
                self.reward_distribution(latent_state, latent_action, next_latent_state),
            ]).sample()
            y = tf.concat([random_action, random_reward, _next_state], axis=-1)
            mean = tf.concat([_action, _reward, _next_state], axis=-1)
            marginal_variance = tf.reduce_sum((y - mean) ** 2. + (mean - tf.reduce_mean(mean)) ** 2., axis=-1)

        # Wasserstein regularizers
        if self.encode_action:
            steady_state_regularizer = tf.squeeze(
                self.steady_state_lipschitz_network([
                    latent_state, latent_action, next_transition_latent_state]) -
                self.steady_state_lipschitz_network([
                    stationary_latent_state, stationary_latent_action, next_stationary_latent_state]))
        else:
            steady_state_regularizer = tf.squeeze(
<<<<<<< HEAD
                self.steady_state_lipschitz_network([latent_state, next_transition_latent_state]) -
                self.steady_state_lipschitz_network([stationary_latent_state, next_stationary_latent_state]))
=======
                self.steady_state_lipschitz_network(next_transition_latent_state) -
                self.steady_state_lipschitz_network(next_stationary_latent_state))
>>>>>>> b4c79ddf

        transition_loss_regularizer = tf.squeeze(
            self.transition_loss_lipschitz_network(
                [state, action, latent_state, latent_action, next_latent_state]) -
            self.transition_loss_lipschitz_network(
                [state, action, latent_state, latent_action, next_transition_latent_state]))

        if debug:
            latent_policy = self.discrete_latent_policy(latent_state)
            tf.print("latent policy", latent_policy,
                    '\n latent policy: probs parameter', latent_policy.probs_parameter())
            tf.print("latent action ~ latent policy", latent_policy.sample())
            tf.print("latent_action hist:", tf.cast(tf.argmax(latent_action, axis=1), tf.int64))

        return {
            'reconstruction_loss': reconstruction_loss + marginal_variance,
            'wasserstein_regularizer':
                (self.wasserstein_regularizer_scale_factor.stationary.scaling * steady_state_regularizer +
                 self.wasserstein_regularizer_scale_factor.local_transition_loss.scaling * transition_loss_regularizer),
            'latent_states': tf.concat([tf.cast(latent_state, tf.int64), tf.cast(next_latent_state, tf.int64)], axis=0),
            'latent_actions': tf.cast(tf.argmax(latent_action, axis=1), tf.int64)
        }

    @tf.function
    def compute_loss(
            self,
            state: tf.Tensor,
            label: tf.Tensor,
            action: tf.Tensor,
            reward: tf.Tensor,
            next_state: tf.Tensor,
            next_label: tf.Tensor,
            sample_key: Optional[tf.Tensor] = None,
            sample_probability: Optional[tf.Tensor] = None,
            additional_transition_batch: Optional[Tuple[Float]] = None,
            *args, **kwargs
    ):
        output = self(state, label, action, reward, next_state, next_label,
                      sample_key=sample_key,
                      sample_probability=sample_probability,
                      additional_transition_batch=additional_transition_batch)

        if debug:
            tf.print('call output', output, summarize=-1)

        # Importance sampling weights (is) for prioritized experience replay
        if sample_probability is not None:
            is_weights = (tf.stop_gradient(tf.reduce_min(sample_probability)) / sample_probability) ** self.is_exponent
        else:
            is_weights = 1.

        reconstruction_loss = output['reconstruction_loss']
        wasserstein_loss = (
                self.wasserstein_regularizer_scale_factor.stationary.scaling *
                output['steady_state_regularizer'] +
                self.wasserstein_regularizer_scale_factor.local_transition_loss.scaling *
                output['transition_loss_regularizer']
        )
        gradient_penalty = (
                self.wasserstein_regularizer_scale_factor.stationary.gradient_penalty_multiplier *
                output['steady_state_gradient_penalty'] +
                self.wasserstein_regularizer_scale_factor.local_transition_loss.gradient_penalty_multiplier *
                output['transition_loss_gradient_penalty']
        )
        entropy_regularizer = self.entropy_regularizer_scale_factor * output['entropy_regularizer']

        loss = lambda minimize: tf.reduce_mean(
            (-1.) ** (1. - minimize) * is_weights * (
                    minimize * reconstruction_loss +
                    wasserstein_loss +
                    (minimize - 1.) * gradient_penalty -
                    minimize * entropy_regularizer
            )
        )

        return {'min': loss(1.), 'max': loss(0.)}
    
    @property
    def state_encoder_temperature(self):
        return self.encoder_temperature

    @property
    def state_prior_temperature(self):
        return self.prior_temperature

    @property
    def action_encoder_temperature(self):
        return self._action_encoder_temperature

    @action_encoder_temperature.setter
    def action_encoder_temperature(self, value):
        self._action_encoder_temperature = tf.Variable(
            value, dtype=tf.float32, trainable=False, name='action_encoder_temperature')

    @property
    def latent_policy_temperature(self):
        return self._latent_policy_temperature

    @latent_policy_temperature.setter
    def latent_policy_temperature(self, value):
        self._latent_policy_temperature = tf.Variable(
            value, dtype=tf.float32, trainable=False, name='latent_policy_temperature')

    @property
    def inference_variables(self):
        if self.action_discretizer and self.encode_action:
            return self.state_encoder_network.trainable_variables + self.action_encoder_network.trainable_variables
        else:
            return self.state_encoder_network.trainable_variables

    @property
    def generator_variables(self):
        variables = [self.latent_steady_state_logits]
        if self.action_discretizer:
            variables += self.action_reconstruction_network.trainable_variables
        for network in [self.transition_network,
                        self.latent_policy_network,
                        self.reward_network,
                        self.reconstruction_network]:
            variables += network.trainable_variables
        return variables

    @property
    def wasserstein_variables(self):
        return (self.steady_state_lipschitz_network.trainable_variables +
                self.transition_loss_lipschitz_network.trainable_variables)  # +

    def _compute_apply_gradients(
            self, state, label, action, reward, next_state, next_label,
            autoencoder_variables=None, wasserstein_regularizer_variables=None,
            sample_key=None, sample_probability=None,
            additional_transition_batch=None,
            *args, **kwargs
    ):
        if autoencoder_variables is None and wasserstein_regularizer_variables is None:
            raise ValueError("Must pass autoencoder and/or wasserstein regularizer variables")
        with tf.GradientTape(persistent=True) as tape:
            loss = self.compute_loss(
                state, label, action, reward, next_state, next_label,
                sample_key=sample_key, sample_probability=sample_probability,
                additional_transition_batch=additional_transition_batch)

        for optimization_direction, variables in {
            'min': autoencoder_variables, 'max': wasserstein_regularizer_variables
        }.items():
            if variables is not None:
                gradients = tape.gradient(loss[optimization_direction], variables)
                optimizer = {
                    'min': self._autoencoder_optimizer,
                    'max': self._wasserstein_regularizer_optimizer
                }[optimization_direction]
                optimizer.apply_gradients(zip(gradients, variables))

                if debug_gradients:
                    for gradient, variable in zip(gradients, variables):
                        tf.print("Gradient for {} (direction={}):".format(variable.name, optimization_direction), gradient)

        del tape

        return {'loss_minimizer': loss['min'], 'loss_maximizer': loss['max']}

    @tf.function
    def compute_apply_gradients(
            self,
            state: Float,
            label: Float,
            action: Float,
            reward: Float,
            next_state: Float,
            next_label: Float,
            sample_key: Optional[Float] = None,
            sample_probability: Optional[Float] = None,
            additional_transition_batch: Optional[Tuple[Float]] = None
    ):
        return self._compute_apply_gradients(
            state, label, action, reward, next_state, next_label,
            autoencoder_variables=self.inference_variables + self.generator_variables,
            wasserstein_regularizer_variables=self.wasserstein_variables,
            sample_key=sample_key, sample_probability=sample_probability,
            additional_transition_batch=additional_transition_batch)

    @tf.function
    def inference_update(
            self,
            state: tf.Tensor,
            label: tf.Tensor,
            action: tf.Tensor,
            reward: tf.Tensor,
            next_state: tf.Tensor,
            next_label: tf.Tensor,
            sample_key: Optional[tf.Tensor] = None,
            sample_probability: Optional[tf.Tensor] = None,
    ):
        return self._compute_apply_gradients(
            state, label, action, reward, next_state, next_label,
            autoencoder_variables=self.generator_variables,
            wasserstein_regularizer_variables=self.wasserstein_variables,
            sample_key=sample_key, sample_probability=sample_probability)

    @tf.function
    def generator_update(
            self,
            state: tf.Tensor,
            label: tf.Tensor,
            action: tf.Tensor,
            reward: tf.Tensor,
            next_state: tf.Tensor,
            next_label: tf.Tensor,
            sample_key: Optional[tf.Tensor] = None,
            sample_probability: Optional[tf.Tensor] = None,
    ):
        return self._compute_apply_gradients(
            state, label, action, reward, next_state, next_label,
            autoencoder_variables=self.generator_variables,
            wasserstein_regularizer_variables=self.wasserstein_variables,
            sample_key=sample_key, sample_probability=sample_probability)

    def mean_latent_bits_used(self, inputs, eps=1e-3, deterministic=True):
        state, label, action, reward, next_state, next_label = inputs[:6]
        latent_state = tf.cast(self.binary_encode_state(state, label).sample(), tf.float32)
        mean = tf.reduce_mean(
                self.discrete_action_encoding(latent_state, action).probs_parameter() if self.encode_action else
                self.discrete_latent_policy(latent_state).probs_parameter(),
                axis=0)
        check = lambda x: 1 if 1 - eps > x > eps else 0
        mean_bits_used = tf.reduce_sum(tf.map_fn(check, mean), axis=0).numpy()

        mbu = {'mean_action_bits_used': mean_bits_used}
        mbu.update(super().mean_latent_bits_used(inputs, eps, deterministic))
        return mbu

    def wrap_tf_environment(
            self,
            tf_env: tf_environment.TFEnvironment,
            labeling_function: Callable[[tf.Tensor], tf.Tensor],
            *args,
            **kwargs
    ) -> tf_environment.TFEnvironment:
        return variational_action_discretizer.VariationalTFEnvironmentDiscretizer(
            variational_action_discretizer=self,
            tf_env=tf_env,
            labeling_function=labeling_function)

    def estimate_local_losses_from_samples(
            self,
            environment: tf_py_environment.TFPyEnvironment,
            steps: int,
            labeling_function: Callable[[tf.Tensor], tf.Tensor],
            estimate_transition_function_from_samples: bool = False,
            assert_estimated_transition_function_distribution: bool = False,
            replay_buffer_max_frames: Optional[int] = int(1e5),
            reward_scaling: Optional[float] = 1.,
    ):
        if self.time_stacked_states:
            labeling_function = lambda x: labeling_function(x)[:, -1, ...]
        _labeling_function = dataset_generator.ergodic_batched_labeling_function(labeling_function)

        return estimate_local_losses_from_samples(
            environment=environment,
            latent_policy=self.get_latent_policy(),
            steps=steps,
            number_of_discrete_actions=self.number_of_discrete_actions,
            state_embedding_function=self.state_embedding_function,
            action_embedding_function=lambda state, latent_action: self.action_embedding_function(
                state, latent_action, labeling_function=_labeling_function),
            latent_reward_function=lambda latent_state, latent_action, next_latent_state: (
                self.reward_distribution(
                    latent_state=tf.cast(latent_state, dtype=tf.float32),
                    latent_action=tf.cast(latent_action, dtype=tf.float32),
                    next_latent_state=tf.cast(next_latent_state, dtype=tf.float32),
                ).mode()),
            labeling_function=labeling_function,
            latent_transition_function=lambda latent_state, latent_action: self.discrete_latent_transition(
                latent_state=tf.cast(latent_state, tf.float32),
                latent_action=tf.cast(latent_action, tf.float32)),
            estimate_transition_function_from_samples=estimate_transition_function_from_samples,
            replay_buffer_max_frames=replay_buffer_max_frames,
            reward_scaling=reward_scaling)

    def eval_and_save(
            self,
            eval_steps: int,
            global_step: tf.Variable,
            dataset: Optional = None,
            dataset_iterator: Optional = None,
            batch_size: Optional[int] = None,
            save_directory: Optional[str] = None,
            log_name: Optional[str] = None,
            train_summary_writer: Optional[tf.summary.SummaryWriter] = None,
            eval_policy_driver: Optional[tf_agents.drivers.dynamic_episode_driver.DynamicEpisodeDriver] = None,
            local_losses_estimator: Optional[Callable] = None,
            *args, **kwargs
    ):

        if (dataset is None) == (dataset_iterator is None or batch_size is None):
            raise ValueError("Must either provide a dataset or a dataset iterator + batch size.")

        if dataset is not None:
            batch_size = eval_steps
            dataset_iterator = iter(dataset.batch(
                batch_size=batch_size,
                drop_remainder=True).prefetch(tf.data.experimental.AUTOTUNE))
            eval_steps = 1 if eval_steps > 0 else 0

        metrics = {
            'eval_loss': tf.metrics.Mean(),
            'eval_reconstruction_loss': tf.metrics.Mean(),
            'eval_wasserstein_regularizer': tf.metrics.Mean(),
        }

        data = {'states': None, 'actions': None}
        avg_rewards = None
        local_losses_metrics = None

        if eval_steps > 0:
            eval_progressbar = Progbar(
                target=(eval_steps + 1) * batch_size, interval=0.1, stateful_metrics=['eval_ELBO'])

            tf.print("\nEvalutation over {} step(s)".format(eval_steps))

            for step in range(eval_steps):
                x = next(dataset_iterator)
                if self._sample_additional_transition:
                    x_prime = next(dataset_iterator)
                else:
                    x_prime = None

                if len(x) >= 8:
                    sample_probability = x[7]
                    # we consider is_exponent=1 for evaluation
                    is_weights = tf.reduce_min(sample_probability) / sample_probability
                else:
                    sample_probability = None
                    is_weights = 1.

                evaluation = self.eval(
                    *(x[:6]), sample_probability=sample_probability, additional_transition_batch=x_prime)
                for value in ('states', 'actions'):
                    latent = evaluation['latent_' + value]
                    data[value] = latent if data[value] is None else tf.concat([data[value], latent], axis=0)
                for value in ('loss', 'reconstruction_loss', 'wasserstein_regularizer'):
                    if value == 'loss':
                        metrics['eval_' + value](tf.reduce_mean(
                            is_weights * (evaluation['reconstruction_loss'] + evaluation['wasserstein_regularizer'])))
                    else:
                        metrics['eval_' + value](tf.reduce_mean(is_weights * evaluation[value]))
                eval_progressbar.add(batch_size, values=[('eval_loss', metrics['eval_loss'].result())])
            tf.print('\n')

        if eval_policy_driver is not None:
            avg_rewards = self.eval_policy(
                eval_policy_driver=eval_policy_driver,
                train_summary_writer=train_summary_writer,
                global_step=global_step)

        if local_losses_estimator is not None:
            local_losses_metrics = local_losses_estimator()

        if train_summary_writer is not None and eval_steps > 0:
            with train_summary_writer.as_default():
                for key, value in metrics.items():
                    tf.summary.scalar(key, value.result(), step=global_step)
                for value in ('states', 'actions'):
                    if data[value] is not None:
                        if value == 'states':
                            data[value] = tf.reduce_sum(
                                data[value] * 2 ** tf.range(tf.cast(self.latent_state_size, dtype=tf.int64)),
                                axis=-1)
                        tf.summary.histogram('{}_frequency'.format(value[:-1]), data[value],
                                             step=global_step, buckets=32)
                if local_losses_metrics is not None:
                    tf.summary.scalar('local_reward_loss', local_losses_metrics.local_reward_loss, step=global_step)
                    if (local_losses_metrics.local_transition_loss_transition_function_estimation is not None and
                            local_losses_metrics.local_transition_loss_transition_function_estimation <
                            local_losses_metrics.local_transition_loss):
                        local_transition_loss = \
                            local_losses_metrics.local_transition_loss_transition_function_estimation
                        local_transition_loss_time = local_losses_metrics.time_metrics[
                            'local_transition_loss_transition_function_estimation']
                    else:
                        local_transition_loss = local_losses_metrics.local_transition_loss
                        local_transition_loss_time = local_losses_metrics.time_metrics['local_transition_loss']
                    tf.summary.scalar('local_transition_loss', local_transition_loss, step=global_step)
                    tf.summary.scalar(
                        'local_losses_computation_time',
                        local_losses_metrics.time_metrics['local_reward_loss'] + local_transition_loss_time,
                        step=global_step)
                    tf.print('Local reward loss: {:.2f}'.format(local_losses_metrics.local_reward_loss))
                    tf.print('Local transition loss: {:.2f}'.format(local_losses_metrics.local_transition_loss))
                    tf.print('Local transition loss (empirical transition function): {:.2f}'
                             ''.format(local_losses_metrics.local_transition_loss_transition_function_estimation))

            print('eval loss: ', metrics['eval_loss'].result().numpy())

        if eval_policy_driver is not None or eval_steps > 0:
            self.assign_score(
                score=avg_rewards if eval_policy_driver is not None else metrics['eval_elbo'].result(),
                checkpoint_model=save_directory is not None and log_name is not None,
                save_directory=save_directory,
                model_name=log_name,
                training_step=global_step.numpy())

        gc.collect()

        return metrics['eval_loss'].result()<|MERGE_RESOLUTION|>--- conflicted
+++ resolved
@@ -473,10 +473,9 @@
             steady_state_lipschitz_network: Model,
             latent_action: Optional[Input] = None,
     ):
-        if self.encode_action and latent_action is None:
-            raise ValueError("The WAE is built to encode actions, so latent actions are"
+        if self.encode_action and (latent_action is None or next_latent_state is None):
+            raise ValueError("The WAE is built to encode actions, so latent actions and next latent states are"
                              "required as input of the steady-state Lipschitz function.")
-<<<<<<< HEAD
         if self.encode_action:
             network_input = Concatenate('steady-state-lipschitz-fun-input')(
                 [latent_state, latent_action, next_latent_state])
@@ -484,11 +483,6 @@
             network_input = Concatenate('steady-state-lipschitz-fun-input')(
                 [latent_state, next_latent_state])
         _steady_state_lipschitz_network = steady_state_lipschitz_network(network_input)
-=======
-        net_input = latent_state if not self.encode_action else Concatenate(name='steady-state-lipschitz-fun-input')(
-            [latent_state, latent_action, next_latent_state])
-        _steady_state_lipschitz_network = steady_state_lipschitz_network(net_input)
->>>>>>> b4c79ddf
         _steady_state_lipschitz_network = Dense(
             units=1,
             activation=None,
@@ -496,12 +490,8 @@
         )(_steady_state_lipschitz_network)
 
         return Model(
-<<<<<<< HEAD
             inputs=([latent_state, latent_action, next_latent_state]
                     if self.encode_action else [latent_state, next_latent_state]),
-=======
-            inputs=[latent_state, latent_action, next_latent_state] if self.encode_action else latent_state,
->>>>>>> b4c79ddf
             outputs=_steady_state_lipschitz_network,
             name='steady_state_lipschitz_network')
 
@@ -1314,7 +1304,6 @@
                     temperature=self.action_encoder_temperature,
                     is_weights=is_weights)
                 regularizer += tf.reduce_mean(
-                        -1. * 
                         self.action_entropy_regularizer_scaling *
                         tf.reduce_mean(marginal_action_encoder_distribution.log_prob(latent_action)))
             else:
@@ -1426,13 +1415,8 @@
                     stationary_latent_state, stationary_latent_action, next_stationary_latent_state]))
         else:
             steady_state_regularizer = tf.squeeze(
-<<<<<<< HEAD
                 self.steady_state_lipschitz_network([latent_state, next_transition_latent_state]) -
                 self.steady_state_lipschitz_network([stationary_latent_state, next_stationary_latent_state]))
-=======
-                self.steady_state_lipschitz_network(next_transition_latent_state) -
-                self.steady_state_lipschitz_network(next_stationary_latent_state))
->>>>>>> b4c79ddf
 
         transition_loss_regularizer = tf.squeeze(
             self.transition_loss_lipschitz_network(
